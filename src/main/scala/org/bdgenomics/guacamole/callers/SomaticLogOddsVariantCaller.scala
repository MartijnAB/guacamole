package org.bdgenomics.guacamole.callers

import org.apache.spark.Logging
import org.apache.spark.rdd.RDD
import org.bdgenomics.adam.cli.Args4j
import org.bdgenomics.adam.util.PhredUtils
import org.bdgenomics.formats.avro.{ Contig, Genotype, GenotypeAllele, Variant }
import org.bdgenomics.guacamole.Common.Arguments.{ Output, TumorNormalReads }
import org.bdgenomics.guacamole._
import org.bdgenomics.guacamole.concordance.GenotypesEvaluator.GenotypeConcordance
import org.bdgenomics.guacamole.filters.PileupFilter.PileupFilterArguments
import org.bdgenomics.guacamole.filters.{ SomaticGenotypeFilter, GenotypeFilter, PileupFilter }
import org.bdgenomics.guacamole.filters.SomaticGenotypeFilter.SomaticGenotypeFilterArguments
import org.bdgenomics.guacamole.pileup.Pileup
import org.bdgenomics.guacamole.reads.Read
import org.bdgenomics.guacamole.variants._
import org.kohsuke.args4j.{ Option => Opt }

import scala.collection.JavaConversions

/**
 * Simple subtraction based somatic variant caller
 *
 * This takes two variant callers, calls variants on tumor and normal independently
 * and outputs the variants in the tumor sample BUT NOT the normal sample
 *
 * This assumes that both read sets only contain a single sample, otherwise we should compare
 * on a sample identifier when joining the genotypes
 *
 */
object SomaticLogOddsVariantCaller extends Command with Serializable with Logging {
  override val name = "logodds-somatic"
  override val description = "call somatic variants using a two independent caller on tumor and normal"

  private class Arguments
      extends DistributedUtil.Arguments
      with Output
      with GenotypeConcordance
      with SomaticGenotypeFilterArguments
      with PileupFilterArguments
      with TumorNormalReads {
    @Opt(name = "-log-odds", metaVar = "X", usage = "Make a call if the probability of variant is greater than this value (Phred-scaled)")
    var logOdds: Int = 35

    @Opt(name = "-snvWindowRange", usage = "Number of bases before and after to check for additional matches or deletions")
    var snvWindowRange: Int = 20

    @Opt(name = "-snvCorrelationPercent", usage = "Maximum % of reads that can have additional mismatches or deletions")
    var snvCorrelationPercent: Int = 35

    @Opt(name = "-maxNormalAlternateReadDepth", usage = "Maximum number of alternate base reads the normal sample can have")
    var maxNormalAlternateReadDepth: Int = 3

  }

  override def run(rawArgs: Array[String]): Unit = {

    val args = Args4j[Arguments](rawArgs)
    val sc = Common.createSparkContext(appName = Some(name))

    val filters = Read.InputFilters(mapped = true, nonDuplicate = true, passedVendorQualityChecks = true)
    val (tumorReads, normalReads) = Common.loadTumorNormalReadsFromArguments(args, sc, filters)

    assert(tumorReads.sequenceDictionary == normalReads.sequenceDictionary,
      "Tumor and normal samples have different sequence dictionaries. Tumor dictionary: %s.\nNormal dictionary: %s."
        .format(tumorReads.sequenceDictionary, normalReads.sequenceDictionary))

    val minTumorAlternateReadDepth = args.minTumorAlternateReadDepth

    val snvWindowRange = args.snvWindowRange
    val snvCorrelationPercent = args.snvCorrelationPercent

    val maxNormalAlternateReadDepth = args.maxNormalAlternateReadDepth
    val minNormalReadDepth = args.minNormalReadDepth

    val logOddsThreshold = args.logOdds

    val maxMappingComplexity = args.maxMappingComplexity
    val minAlignmentForComplexity = args.minAlignmentForComplexity

    val filterMultiAllelic = args.filterMultiAllelic
    val minAlignmentQuality = args.minAlignmentQuality

    val loci = Common.loci(args, normalReads)
    val lociPartitions = DistributedUtil.partitionLociAccordingToArgs(args, loci, tumorReads.mappedReads, normalReads.mappedReads)

    val genotypes: RDD[CalledSomaticGenotype] = DistributedUtil.pileupFlatMapTwoRDDs[CalledSomaticGenotype](
      tumorReads.mappedReads,
      normalReads.mappedReads,
      lociPartitions,
      true, // skip empty pileups
      (pileupTumor, pileupNormal) => callSomaticVariantsAtLocus(
        pileupTumor,
        pileupNormal,
        logOddsThreshold,
        snvWindowRange,
        snvCorrelationPercent,
        minNormalReadDepth,
        maxNormalAlternateReadDepth,
        minTumorAlternateReadDepth,
        maxMappingComplexity,
        minAlignmentForComplexity,
        minAlignmentQuality,
        filterMultiAllelic).iterator)

    genotypes.persist()
    val filteredGenotypes: RDD[CalledSomaticGenotype] = SomaticGenotypeFilter(genotypes, args)
    Common.progress("Computed %,d genotypes".format(filteredGenotypes.count))

    Common.writeVariantsFromArguments(args, filteredGenotypes.flatMap(GenotypeConversions.calledSomaticGenotypeToADAMGenotype(_)))
    DelayedMessages.default.print()
  }

  def callSomaticVariantsAtLocus(tumorPileup: Pileup,
                                 normalPileup: Pileup,
                                 logOddsThreshold: Int,
                                 snvWindowRange: Int = 25,
                                 snvCorrelationPercent: Int = 20,
                                 minNormalReadDepth: Int = 5,
                                 maxNormalAlternateReadDepth: Int = 5,
                                 minAlternateReadDepth: Int = 2,
                                 maxMappingComplexity: Int = 100,
                                 minAlignmentForComplexity: Int = 1,
                                 minAlignmentQuality: Int = 1,
                                 filterMultiAllelic: Boolean = false): Seq[CalledSomaticGenotype] = {

    val filteredNormalPileup = PileupFilter(normalPileup,
      filterMultiAllelic,
      maxMappingComplexity = 100,
      minAlignmentForComplexity,
      minAlignmentQuality,
      minEdgeDistance = 0,
      maxPercentAbnormalInsertSize = 100)
    val filteredTumorPileup = PileupFilter(tumorPileup,
      filterMultiAllelic,
      maxMappingComplexity,
      minAlignmentForComplexity,
      minAlignmentQuality,
      minEdgeDistance = 0,
      maxPercentAbnormalInsertSize = 100)

    // For now, we skip loci that have no reads mapped. We may instead want to emit NoCall in this case.
    if (filteredTumorPileup.elements.isEmpty
      || filteredNormalPileup.elements.isEmpty
      || filteredNormalPileup.depth < minNormalReadDepth)
      return Seq.empty

    val referenceBase = normalPileup.referenceBase
    val tumorSampleName = tumorPileup.elements(0).read.sampleName

    val (alternateBase, tumorVariantLikelihood): (Option[Seq[Byte]], Double) = callVariantInTumor(referenceBase, filteredTumorPileup)
    alternateBase match {

      case Some(alternate) => {

        val tumorEvidence = GenotypeEvidence(tumorVariantLikelihood, alternate, filteredTumorPileup)

        val normalLikelihoods =
          BayesianQualityVariantCaller.computeLikelihoods(filteredNormalPileup,
            includeAlignmentLikelihood = false,
            normalize = true)

        val (normalVariantGenotypes, normalReferenceGenotype) = normalLikelihoods.partition(_._1.isVariant)

        val normalEvidence = GenotypeEvidence(normalVariantGenotypes.map(_._2).sum, alternate, filteredNormalPileup)

        val somaticLogOdds = math.log(tumorVariantLikelihood) - math.log(normalVariantGenotypes.map(_._2).sum)
        val normalReferenceLikelihood = normalReferenceGenotype.map(_._2).sum

        val somaticVariantProbability = tumorVariantLikelihood * normalReferenceLikelihood
        val phredScaledSomaticLikelihood = PhredUtils.successProbabilityToPhred(somaticVariantProbability - 1e-10)

        if (somaticLogOdds.isInfinite || phredScaledSomaticLikelihood >= logOddsThreshold) {
<<<<<<< HEAD
          Seq(
            CalledSomaticGenotype(
              tumorSampleName,
              normalPileup.referenceName,
              normalPileup.locus,
              referenceBase,
              alternate,
              somaticLogOdds,
              tumorEvidence = tumorEvidence,
              normalEvidence = normalEvidence
            )
          )

=======
          buildVariants(
            tumorSampleName,
            normalPileup.referenceName,
            referenceBase,
            normalPileup.locus,
            alternate,
            tumorVariantLikelihood,
            filteredTumorPileup.depth,
            alternateReadDepth,
            0
          )
>>>>>>> 43ed9c77
        } else {
          Seq.empty
        }
      }
      case _ => Seq.empty
    }
  }

  /**
   * Find the most likely genotype in the tumor sample
   * This is either the reference genotype or an heterozygous genotype with some alternate base
   *
   * @param referenceBase Reference base at the current locus
   * @param tumorPileup The pileup of reads at the current locus in the tumor sample
   * @return The alternate base and the likelihood of the most likely variant
   */
  def callVariantInTumor(referenceBase: Byte,
                         tumorPileup: Pileup): (Option[Seq[Byte]], Double) = {
    def normalPrior(gt: GenotypeAlleles, hetVariantPrior: Double = 1e-4): Double = {
      val numberVariants = gt.numberOfVariants
      if (numberVariants > 0) math.pow(hetVariantPrior / gt.uniqueAllelesCount, numberVariants) else 1
    }

    val tumorLikelihoods = BayesianQualityVariantCaller.computeLikelihoods(tumorPileup,
      includeAlignmentLikelihood = true,
      normalize = true,
      prior = normalPrior(_)).toMap

    val tumorMostLikelyGenotype = tumorLikelihoods.maxBy(_._2)

    if (tumorMostLikelyGenotype._1.isVariant) {
      val alternateBase = tumorMostLikelyGenotype._1.getNonReferenceAlleles(0)
      (Some(alternateBase), tumorMostLikelyGenotype._2)
    } else {
      (None, 1 - tumorMostLikelyGenotype._2)
    }

  }

  /**
   *
   * Find the number of reads and number of forwards reads that support a given base in a pileup
   *
   * @param pileup pileup of reads at a certain locus
   * @param base base to search for in that pileup
   * @return Number of reads that support the given base and number of reads in the forward direction that support it
   */
  def computeDepthAndForwardDepth(pileup: Pileup, base: Seq[Byte]): (Int, Int) = {
    val baseElements = pileup.elements.view.filter(el => el.sequencedBases == base)
    val readDepth = baseElements.length
    val baseForwardReadDepth = baseElements.count(_.read.isPositiveStrand)
    (readDepth, baseForwardReadDepth)
  }

}
<|MERGE_RESOLUTION|>--- conflicted
+++ resolved
@@ -171,7 +171,6 @@
         val phredScaledSomaticLikelihood = PhredUtils.successProbabilityToPhred(somaticVariantProbability - 1e-10)
 
         if (somaticLogOdds.isInfinite || phredScaledSomaticLikelihood >= logOddsThreshold) {
-<<<<<<< HEAD
           Seq(
             CalledSomaticGenotype(
               tumorSampleName,
@@ -184,20 +183,6 @@
               normalEvidence = normalEvidence
             )
           )
-
-=======
-          buildVariants(
-            tumorSampleName,
-            normalPileup.referenceName,
-            referenceBase,
-            normalPileup.locus,
-            alternate,
-            tumorVariantLikelihood,
-            filteredTumorPileup.depth,
-            alternateReadDepth,
-            0
-          )
->>>>>>> 43ed9c77
         } else {
           Seq.empty
         }
