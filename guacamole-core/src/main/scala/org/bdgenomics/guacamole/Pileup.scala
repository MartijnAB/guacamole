--- conflicted
+++ resolved
@@ -180,25 +180,21 @@
     /**
      * The sequenced nucleotides at this element.
      *
-<<<<<<< HEAD
      * If the current element is a deletion, then return the empty string. If it's
-=======
-     * If the current element is a deletion, then is the empty string. If it's
->>>>>>> a985cb9e
      * an insertion, then this will be a string of length >= 1: the contents of
      * the inserted sequence starting at the current locus. Otherwise, this is
      * a string of length 1.
      */
     lazy val sequenceRead: String = alignment match {
-      case Deletion() => ""
-      case Match(base) => base.toString
-      case Mismatch(base) => base.toString
+      case Deletion()       => ""
+      case Match(base)      => base.toString
+      case Mismatch(base)   => base.toString
       case Insertion(bases) => bases
     }
 
     lazy val singleBaseRead: Char = alignment match {
-      case Match(base) => base
-      case Mismatch(base) => base
+      case Match(base)                           => base
+      case Mismatch(base)                        => base
       case Insertion(bases) if bases.length == 1 => bases.charAt(0)
       case other =>
         throw new AssertionError("Not a match, mismatch, or single nucleotide insertion: " + other.toString)
